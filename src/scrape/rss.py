--- conflicted
+++ resolved
@@ -200,14 +200,8 @@
         probe = urljoin(base_url, p)
         try:
             with urlopen(probe, timeout=5) as resp:  # type: ignore[attr-defined]
-<<<<<<< HEAD
                 content_type = resp.headers.get("Content-Type", "")
                 if resp.status < 400 and content_type.startswith("application"):
-=======
-                if resp.status < 400 and resp.headers.get("Content-Type", "").startswith(
-                    "application"
-                ):
->>>>>>> de58dccc
                     found.append(probe)
         except Exception:  # noqa: BLE001
             continue
@@ -224,10 +218,6 @@
 # ----------------------------------------------------------------------------
 
 
-<<<<<<< HEAD
-@validate_io
-=======
->>>>>>> de58dccc
 def discover_feeds(domains: Iterable[str]) -> dict[str, list[str]]:
     """Return mapping **domain → [feed URLs]**."""
     feeds: dict[str, list[str]] = {}
